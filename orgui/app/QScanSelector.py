# -*- coding: utf-8 -*-
# /*##########################################################################
#
# Copyright (c) 2020-2024 Timo Fuchs
#
# Permission is hereby granted, free of charge, to any person obtaining a copy
# of this software and associated documentation files (the "Software"), to deal
# in the Software without restriction, including without limitation the rights
# to use, copy, modify, merge, publish, distribute, sublicense, and/or sell
# copies of the Software, and to permit persons to whom the Software is
# furnished to do so, subject to the following conditions:
#
# The above copyright notice and this permission notice shall be included in
# all copies or substantial portions of the Software.
#
# THE SOFTWARE IS PROVIDED "AS IS", WITHOUT WARRANTY OF ANY KIND, EXPRESS OR
# IMPLIED, INCLUDING BUT NOT LIMITED TO THE WARRANTIES OF MERCHANTABILITY,
# FITNESS FOR A PARTICULAR PURPOSE AND NONINFRINGEMENT. IN NO EVENT SHALL THE
# AUTHORS OR COPYRIGHT HOLDERS BE LIABLE FOR ANY CLAIM, DAMAGES OR OTHER
# LIABILITY, WHETHER IN AN ACTION OF CONTRACT, TORT OR OTHERWISE, ARISING FROM,
# OUT OF OR IN CONNECTION WITH THE SOFTWARE OR THE USE OR OTHER DEALINGS IN
# THE SOFTWARE.
#
# ###########################################################################*/
__author__ = "Timo Fuchs"
__copyright__ = "Copyright 2020-2024 Timo Fuchs"
__license__ = "MIT License"
__version__ = "1.0.0"
__maintainer__ = "Timo Fuchs"
__email__ = "fuchs@physik.uni-kiel.de"


import sys
import os
import shutil
from dateutil import parser as dateparser
from datetime import datetime

from silx.gui import qt

from silx.gui.hdf5.Hdf5TreeModel import Hdf5TreeModel
from silx.gui.dialog import ImageFileDialog
from silx.gui import icons
from silx.gui.plot.AlphaSlider import NamedImageAlphaSlider
#from silx.gui.widgets import HorizontalSliderWithBrowser

import silx.gui.hdf5
from silx.gui.data import DataViewerFrame
import h5py
import traceback

import warnings
from .. import resources
from ..backend import backends, scans
from . import qutils
from .QReflectionSelector import QReflectionAnglesDialog
from .QHKLDialog import HKLDialog
import runpy


class QScanSelector(qt.QMainWindow):
    sigScanChanged = qt.pyqtSignal(object)
    sigImagePathChanged = qt.pyqtSignal(object)
    sigImageNoChanged = qt.pyqtSignal(object)
    sigROIChanged = qt.pyqtSignal()
    sigROIintegrate = qt.pyqtSignal()
    sigSearchHKL = qt.pyqtSignal(list)
    def __init__(self,parentmainwindow , parent=None):
        qt.QMainWindow.__init__(self ,parent=None)
        self.parentmainwindow = parentmainwindow
        
        self.mainwidget = qt.QWidget()
        self.mainLayout = qt.QVBoxLayout()
        maintab = qt.QTabWidget()
        

        self.openFileAction = qt.QAction(icons.getQIcon('document-open'),"Open file",self)
        self.openFileAction.triggered.connect(self._onOpenFile)
        
        self.refreshFileAction = qt.QAction(icons.getQIcon('view-refresh'),"Refresh file",self)
        self.refreshFileAction.triggered.connect(self._onRefreshFile)
        
        self.closeFileAction = qt.QAction(icons.getQIcon('close'),"Close file",self)
        self.closeFileAction.triggered.connect(self._onCloseFile)
        
        self.loadBackendAction = qt.QAction("Load backend file",self)
        self.loadBackendAction.triggered.connect(self._onLoadBackend)
        
        self.hdfTreeView = silx.gui.hdf5.Hdf5TreeView(self)
        self.hdfTreeView.setSortingEnabled(True)
        self.hdfTreeView.addContextMenuCallback(self.nexus_treeview_callback)
        self.hdf5model = Hdf5TreeModel(self.hdfTreeView,ownFiles=True)
        self.hdfTreeView.setModel(self.hdf5model)
        self.hdfTreeView.setExpandsOnDoubleClick(False)
        self.hdf5model.setFileMoveEnabled(True)

        #self.hdf5model.sigH5pyObjectLoaded.connect(self.__h5FileLoaded)
        self.hdf5model.sigH5pyObjectRemoved.connect(self.__h5FileRemoved)
        self.hdf5model.sigH5pyObjectSynchronized.connect(self.__h5FileSynchonized)

        self.__treeModelSorted = silx.gui.hdf5.NexusSortFilterProxyModel(self.hdfTreeView)
        self.__treeModelSorted.setSourceModel(self.hdf5model)
        self.__treeModelSorted.sort(0, qt.Qt.AscendingOrder)
        self.__treeModelSorted.setSortCaseSensitivity(qt.Qt.CaseInsensitive)

        self.hdfTreeView.setModel(self.__treeModelSorted)
        
        self.hdfTreeView.doubleClicked.connect(self._onNEXUSDoubleClicked)
        
        self.dataviewer = DataViewerFrame.DataViewerFrame()
        self.dataviewerDialog = qt.QDialog(self)
        dvlayout = qt.QVBoxLayout()
        dvlayout.addWidget(self.dataviewer)
        self.dataviewerDialog.setLayout(dvlayout)
        self.dataviewerDialog.setModal(False)
        
        maintab.addTab(self.hdfTreeView,"NEXUS")
        
        pathSelector = qt.QSplitter(self)
        pathSelector.setOrientation(qt.Qt.Horizontal)
        qt.QLabel("File path:",pathSelector)

        self.pathedit = qt.QLineEdit(pathSelector)
        
        openButton = qt.QPushButton(pathSelector)
        openButton.setIcon(icons.getQIcon('document-open'))
        openButton.setSizePolicy(qt.QSizePolicy(qt.QSizePolicy.Fixed, qt.QSizePolicy.Minimum))
        openButton.setToolTip("Choose the NEXUS/SPEC/log file")
        openButton.clicked.connect(self._onSelectFilePath)
        
        scannoSelector = qt.QSplitter(self)
        scannoSelector.setOrientation(qt.Qt.Horizontal)
        qt.QLabel("Scan #:",scannoSelector)

        self.scannoBox = qt.QSpinBox(scannoSelector)
        self.scannoBox.setRange(1,2147483647)
        self.scannoBox.setValue(1)
        
        openScanButton = qt.QPushButton(scannoSelector)
        openScanButton.setIcon(icons.getQIcon('selected'))
        openScanButton.setSizePolicy(qt.QSizePolicy(qt.QSizePolicy.Fixed, qt.QSizePolicy.Minimum))
        openScanButton.setToolTip("Open scan")
        openScanButton.clicked.connect(self._onLoadScan)

        btidsplit = qt.QSplitter(self)
        qt.QLabel("Backend:",btidsplit)
        self.btid = qt.QComboBox(btidsplit)
        [self.btid.addItem(bt) for bt in backends.fscans]
        self.btid.setCurrentText("id31_default")
        
        self._selectBackendBtn = qt.QPushButton("...", btidsplit)
        width = self._selectBackendBtn.fontMetrics().boundingRect("  ...  ").width() + 7
        height = self._selectBackendBtn.fontMetrics().boundingRect("  M  ").height() + 7
        self._selectBackendBtn.setMaximumWidth(width)
        self._selectBackendBtn.setMaximumHeight(height)
        self._selectBackendBtn.clicked.connect(self.loadBackendAction.trigger)
        
        self.bt_autodetect_enable = qt.QCheckBox("auto detect", btidsplit)
        self.bt_autodetect_enable.toggled.connect(lambda s : self.btid.setEnabled(not s))
        self.bt_autodetect_enable.setChecked(True)
        
        
        self.slider = qt.QSlider()
        self.slider.setOrientation(qt.Qt.Horizontal)
        self.slider.setMinimum(0)
        self.slider.setMaximum(0)

        
        self.mainLayout.addWidget(maintab)
        self.mainLayout.addWidget(pathSelector)
        self.mainLayout.addWidget(scannoSelector)
        self.mainLayout.addWidget(btidsplit)
        #self.mainLayout.addWidget(self.slider)
        
        
        
        self.mainwidget.setLayout(self.mainLayout)
        self.setCentralWidget(self.mainwidget)

        self.toolbar = qt.QToolBar("Image selector",self)
        
        
        #righticon = qt.QIcon(qt.QPixmap(icons.rotate_right))
        #lefticon = qt.QIcon(qt.QPixmap(icons.rotate_left))
        #increaseImageNo = qt.QAction(righticon,"next image")
        #decreaseImageNo = qt.QAction(lefticon,"previous image")
        
        
        imglabel = qt.QLabel("No:")
        self.noSelector = qt.QSpinBox()
        self.noSelector.setRange(0,0)
        
        self.axislabel = qt.QLabel("axis:")
        self.axisSelector = qt.QDoubleSpinBox()
        self.axisSelector.setRange(-1000,1000)
        self.axisSelector.setReadOnly(True)
        self.axisSelector.setSuffix(" °")
        
        self.showMaxAct = qt.QAction(resources.getQicon("max_image2"), "plot maximum of the scan")
        self.showMaxAct.setCheckable(True)
        
        self.showSumAct = qt.QAction(resources.getQicon("sum_image2"), "plot sum of the scan")
        self.showSumAct.setCheckable(True)
        
        self.excludeImageAct = qt.QAction(resources.getQicon("disable-image"), "exclude image from max/sum image")
        self.excludeImageAct.setCheckable(True)
        
        self.alphaslider = NamedImageAlphaSlider(self,self.parentmainwindow.centralPlot,self.parentmainwindow.currentAddImageLabel)
        self.alphaslider.setOrientation(qt.Qt.Horizontal)
        self.alphaslider.setEnabled(True)
        
        self.alpha_menu = qt.QMenu()
        
        self.alphasliderwidget = qt.QWidgetAction(self.alpha_menu)
        self.alphasliderwidget.setDefaultWidget(self.alphaslider)

        self.alpha_menu.addAction(self.alphasliderwidget)
        
        #self.alpha_btn = qt.QToolButton(resources.getQicon("sum_image.png"),"slider")
        self.alpha_btn = qt.QToolButton()
        self.alpha_btn.setIcon(resources.getQicon("alpha"))
        self.alpha_btn.setToolTip("Transparency of max / sum image")
        self.alpha_btn.setPopupMode(qt.QToolButton.InstantPopup)
        self.alpha_btn.setMenu(self.alpha_menu)
        
        self.alpha_btn_act = qt.QWidgetAction(self)
        self.alpha_btn_act.setDefaultWidget(self.alpha_btn)
        

        self.toolbar.addAction(self.showMaxAct)
        self.toolbar.addAction(self.showSumAct)
        self.toolbar.addAction(self.alpha_btn_act)
        self.toolbar.addSeparator()
        
        self.toolbar.addAction(self.excludeImageAct)
        
        self.toolbar.addSeparator()
        
        self.toolbar.addWidget(imglabel)
        self.toolbar.addWidget(self.noSelector)
        self.toolbar.addWidget(self.axislabel)
        self.toolbar.addWidget(self.axisSelector)
        
        self.toolbar.addWidget(self.slider)
        decreaseImageNo = self.toolbar.addAction(icons.getQIcon("previous"),"previous image")
        increaseImageNo = self.toolbar.addAction(icons.getQIcon("next"),"next image")
        
        
        increaseImageNo.setShortcut(qt.QKeySequence( qt.Qt.Key_Plus))
        decreaseImageNo.setShortcut(qt.QKeySequence( qt.Qt.Key_Minus))
        
        increaseImageNo.triggered.connect(self._onIncreaseImageNo)
        decreaseImageNo.triggered.connect(self._onDecreaseImageNo)
        
        
        self.slider.valueChanged.connect(self._onSliderChanged)
        self.noSelector.valueChanged.connect(self.slider.setValue)
        self.slider.valueChanged.connect(self.noSelector.setValue)
        
        
        #self.addToolBar(qt.Qt.BottomToolBarArea,self.toolbar)
        self.axis = None            
            
            
        
        self.selectedScan = None
        
        
        ## ROI
                
        self.roiIntegrateTab = qt.QWidget()
        self.roiIntegrateTabLayout = qt.QVBoxLayout()
        
        roiGroup = qt.QGroupBox("ROI definition (in pixel)")
        roiGroupLayout = qt.QGridLayout()
        
        self.hsize = qt.QDoubleSpinBox()
        self.vsize = qt.QDoubleSpinBox()
        self.left = qt.QDoubleSpinBox()
        self.right = qt.QDoubleSpinBox()
        self.top = qt.QDoubleSpinBox()
        self.bottom = qt.QDoubleSpinBox()
        self.offsetx = qt.QDoubleSpinBox()
        self.offsety = qt.QDoubleSpinBox()
        
        self.hsize.setRange(1,20000)
        self.hsize.setDecimals(1)
        self.hsize.setSuffix(" px")
        self.hsize.setValue(6.)
        
        self.vsize.setRange(1,20000)
        self.vsize.setDecimals(1)
        self.vsize.setSuffix(" px")
        self.vsize.setValue(6.)
        
        self.left.setRange(0,20000)
        self.left.setDecimals(1)
        self.left.setSuffix(" px")
        self.left.setValue(6.)
        
        self.right.setRange(0,20000)
        self.right.setDecimals(1)
        self.right.setSuffix(" px")
        self.right.setValue(6.)

        self.top.setRange(0,20000)
        self.top.setDecimals(1)
        self.top.setSuffix(" px")
        self.top.setValue(0.)
        
        self.bottom.setRange(0,20000)
        self.bottom.setDecimals(1)
        self.bottom.setSuffix(" px")
        self.bottom.setValue(0.)
        
        self.offsetx.setRange(-20000,20000)
        self.offsetx.setDecimals(1)
        self.offsetx.setSuffix(" px")
        self.offsetx.setValue(0.)
        
        self.offsety.setRange(-20000,20000)
        self.offsety.setDecimals(1)
        self.offsety.setSuffix(" px")
        self.offsety.setValue(0.)

        roiGroupLayout.addWidget(qt.QLabel('center roi (h x v):'),0,0)
        roiGroupLayout.addWidget(self.hsize,0,1)
        roiGroupLayout.addWidget(self.vsize,0,2)

        roiGroupLayout.addWidget(qt.QLabel('bg roi (left, right):'),1,0)
        roiGroupLayout.addWidget(self.left,1,1)
        roiGroupLayout.addWidget(self.right,1,2)
        
        roiGroupLayout.addWidget(qt.QLabel('bg roi (top, bottom):'),2,0)
        roiGroupLayout.addWidget(self.top,2,1)
        roiGroupLayout.addWidget(self.bottom,2,2)
        
        roiGroupLayout.addWidget(qt.QLabel('roi loc offset (x, y):'),3,0)
        roiGroupLayout.addWidget(self.offsetx,3,1)
        roiGroupLayout.addWidget(self.offsety,3,2)

        self.hsize.valueChanged.connect(lambda : self.sigROIChanged.emit())
        self.vsize.valueChanged.connect(lambda : self.sigROIChanged.emit())
        self.left.valueChanged.connect(lambda : self.sigROIChanged.emit())
        self.right.valueChanged.connect(lambda : self.sigROIChanged.emit())
        self.top.valueChanged.connect(lambda : self.sigROIChanged.emit())
        self.bottom.valueChanged.connect(lambda : self.sigROIChanged.emit())
        self.offsetx.valueChanged.connect(lambda : self.sigROIChanged.emit())
        self.offsety.valueChanged.connect(lambda : self.sigROIChanged.emit())
                
        roiGroup.setLayout(roiGroupLayout)
        

        
        
        # hkl scan
        
        self.H_0 = [qt.QDoubleSpinBox() for i in range(3)]
        [h.setRange(-20000,20000) for h in self.H_0]
        [h.setDecimals(4) for h in self.H_0]
        self.H_0[0].setValue(1.)
        self.H_0[1].setValue(0.)
        self.H_0[2].setValue(0.)
        [h.valueChanged.connect(lambda : self.sigROIChanged.emit()) for h in self.H_0]
        
        
        self.H_1 = [qt.QDoubleSpinBox() for i in range(3)]
        [h.setRange(-20000,20000) for h in self.H_1]
        [h.setDecimals(4) for h in self.H_1]
        self.H_1[0].setValue(0.)
        self.H_1[1].setValue(0.)
        self.H_1[2].setValue(1.)
        [h.valueChanged.connect(lambda : self.sigROIChanged.emit()) for h in self.H_1]
        
        directionGroup = qt.QGroupBox(u"Direction H₁ (hkl)")
        directionGroupLayout = qt.QHBoxLayout()
        [directionGroupLayout.addWidget(h) for h in self.H_1]
        directionGroup.setLayout(directionGroupLayout)
        
        locationGroup = qt.QGroupBox(u"Location vector H₀ (hkl)")
        locationGroupLayout = qt.QHBoxLayout()
        [locationGroupLayout.addWidget(h) for h in self.H_0]
        locationGroup.setLayout(locationGroupLayout)
        
        
        hklscanwidget = qt.QWidget()
        hklscanwidgetlayout = qt.QVBoxLayout()
        
        hklscanwidgetlayout.addWidget(qt.QLabel(u"Integrate along:\nH(s) = H₁ 🞄 s + H₀"))
        hklscanwidgetlayout.addWidget(directionGroup)
        hklscanwidgetlayout.addWidget(locationGroup)
        
        hklscanwidget.setLayout(hklscanwidgetlayout)
        # static roi scan
        
        self.xy_static = [qt.QDoubleSpinBox() for i in range(2)]
        
        [h.setRange(-20000,20000) for h in self.xy_static]
        [h.setDecimals(3) for h in self.xy_static]
        self.xy_static[0].setValue(10.)
        self.xy_static[1].setValue(10.)
        [h.valueChanged.connect(lambda : self.sigROIChanged.emit()) for h in self.xy_static]
        
        self.hkl_static = [qt.QDoubleSpinBox() for i in range(3)]
        [h.setRange(-20000,20000) for h in self.hkl_static]
        [h.setDecimals(3) for h in self.hkl_static]
        [h.setValue(0.) for h in self.hkl_static]
        
        
        setroi_btn = qt.QToolButton()
        self.select_roi_action = qt.QAction(icons.getQIcon("crosshair"), "Select roi location by double clicking", self)
        self.select_roi_action.setCheckable(True)

        #setroi_btn.setIcon()
        #setroi_btn.setToolTip("Select roi location by double clicking")
        setroi_btn.setDefaultAction(self.select_roi_action)

        static_loc_Group = qt.QGroupBox(u"Static ROI location")
        static_loc_GroupMainVLayout = qt.QVBoxLayout()
        
        static_pix_xy_box = qt.QGroupBox(u"Pixel coordinates")
        static_loc_GroupLayout = qt.QHBoxLayout()
        static_loc_GroupLayout.addWidget(setroi_btn)
        for spinbox, lbl in zip(self.xy_static, ["x:", "y:"]):
            static_loc_GroupLayout.addWidget(qt.QLabel(lbl))
            static_loc_GroupLayout.addWidget(spinbox)
        static_pix_xy_box.setLayout(static_loc_GroupLayout)
        
        static_hkl_box = qt.QGroupBox(u"hkl coordinates")
        static_loc_HKLLayout = qt.QHBoxLayout()
        for spinbox, lbl in zip(self.hkl_static, ["H:", "K:", "L:"]):
            static_loc_HKLLayout.addWidget(qt.QLabel(lbl))
            static_loc_HKLLayout.addWidget(spinbox)
        calc_HKL_roi_btn = qt.QToolButton()
        self.roi_fromHKL_action = qt.QAction(resources.getQicon("search"), "Set ROI position to calculated position of reflection", self)
        self.roi_fromHKL_action.triggered.connect(self.search_hkl_static_loc)
        calc_HKL_roi_btn.setDefaultAction(self.roi_fromHKL_action)
        static_loc_HKLLayout.addWidget(calc_HKL_roi_btn)
        static_hkl_box.setLayout(static_loc_HKLLayout)
        
        
        static_loc_GroupMainVLayout.addWidget(static_pix_xy_box)
        static_loc_GroupMainVLayout.addWidget(static_hkl_box)
        
        static_loc_Group.setLayout(static_loc_GroupMainVLayout)



        # rocking scan
        
        rocking_integration_group = qt.QGroupBox("Rocking scan integration")
        
        self._selectH_0_btn = qt.QPushButton("sel H_0")
        #width = self._selectH_0_btn.fontMetrics().boundingRect("  ...  ").width() + 7
        height = self._selectH_0_btn.fontMetrics().boundingRect("  M  ").height() + 7
        #self._selectH_0_btn.setMaximumWidth(width)
        self._selectH_0_btn.setMaximumHeight(height)
        
        
        self._selectH_1_btn = qt.QPushButton("sel H_1")
        #width = self._selectH_1_btn.fontMetrics().boundingRect("  ...  ").width() + 7
        height = self._selectH_1_btn.fontMetrics().boundingRect("  M  ").height() + 7
        #self._selectH_1_btn.setMaximumWidth(width)
        self._selectH_1_btn.setMaximumHeight(height)
        
        
        self._H_0_label = qt.QLabel("")
        self._H_1_label = qt.QLabel("")

        
        ro_panel_layout = qt.QGridLayout()
        ro_panel_layout.addWidget(qt.QLabel(u"Rocking points along H(s) = H₁ 🞄 s + H₀"),0,0, 1, -1)
        
        ro_panel_layout.addWidget(qt.QLabel("Start H_0:"),1,0)
        ro_panel_layout.addWidget(self._H_0_label,1, 1, 1, 2)
        ro_panel_layout.addWidget(self._selectH_0_btn, 1, 3)
        
        ro_panel_layout.addWidget(qt.QLabel("Direction H_1:"),2,0)
        ro_panel_layout.addWidget(self._H_1_label, 2, 1, 1, 2)
        ro_panel_layout.addWidget(self._selectH_1_btn,2,3)
        
        self._H_max_label = qt.QLabel("")
        self.roscanMaxS = qt.QDoubleSpinBox()
        self.roscanMaxS.setRange(-20000,20000)
        self.roscanMaxS.setDecimals(3)
        self.roscanMaxS.setValue(6.)
        self.roscanMaxS.valueChanged.connect(lambda : self.sigROIChanged.emit())
        self.roscanDeltaS = qt.QDoubleSpinBox()
        self.roscanDeltaS.setRange(0.00000001,20000)
        self.roscanDeltaS.setDecimals(5)
        self.roscanDeltaS.setValue(0.1)
        self.roscanDeltaS.setSingleStep(0.1)
        self.roscanDeltaS.valueChanged.connect(lambda : self.sigROIChanged.emit())
        
        maxSlayout = qt.QHBoxLayout()
        maxSlayout.addWidget(qt.QLabel("Max S:"))
        maxSlayout.addWidget(self.roscanMaxS)
        #ro_panel_layout.addWidget(qt.QLabel("Max S:"),4,0)
        #ro_panel_layout.addWidget(self.roscanMaxS, 4, 1)
        #ro_panel_layout.addLayout(maxSlayout,4,0, 1, 2)
        
        #delSlayout = qt.QHBoxLayout()
        maxSlayout.addWidget(qt.QLabel("ΔS:"))
        maxSlayout.addWidget(self.roscanDeltaS)
        ro_panel_layout.addLayout(maxSlayout,4,0, 1, -1)
        #ro_panel_layout.addWidget(qt.QLabel("ΔS:"),4,2)
        #ro_panel_layout.addWidget(self.roscanDeltaS,4,3)

        self.intersectgrp = qt.QActionGroup(self)
        self.intersectgrp.setExclusive(True)
        self.intersS1Act = self.intersectgrp.addAction(resources.getQicon("intersect_s1"), "use Ewald intersect s1")
        self.intersS2Act = self.intersectgrp.addAction(resources.getQicon("intersect_s2"), "use Ewald intersect s2")
        self.intersS1Act.setCheckable(True)
        self.intersS2Act.setCheckable(True)

        self.intersect_menu = qt.QMenu()
        self.intersect_menu.addAction(self.intersS1Act)
        self.intersect_menu.addAction(self.intersS2Act)
        
        self.intersect_btn = qt.QToolButton()
        self.intersect_btn.setIcon(resources.getQicon("alpha"))
        self.intersect_btn.setToolTip("Set the intersect point with Ewald sphere")
        self.intersect_btn.setPopupMode(qt.QToolButton.InstantPopup)
        self.intersect_btn.setMenu(self.intersect_menu)
        
        self.intersect_label = qt.QLabel("")
        self.intersS1Act.triggered.connect(self._onIntersectChanged)
        self.intersS2Act.triggered.connect(self._onIntersectChanged)
        self.intersS1Act.trigger()
        
        calc_HKL_roi_btn2 = qt.QToolButton()
        self.roi_fromHKL_action2 = qt.QAction(resources.getQicon("search"), "Search and select correct intersect poisition", self)
        self.roi_fromHKL_action2.triggered.connect(self.search_intersect_pos)
        calc_HKL_roi_btn2.setDefaultAction(self.roi_fromHKL_action2)
        
        
        ro_panel_layout.addWidget(qt.QLabel("Intersect:"), 3, 0)
        #ro_panel_layout.addWidget(qt.QLabel("Max S:"),3,0)
        ro_panel_layout.addWidget(self.intersect_label, 3, 1)
        ro_panel_layout.addWidget(self.intersect_btn,3,2)
        ro_panel_layout.addWidget(calc_HKL_roi_btn2,3,3)
        
        self.autoSize_label = qt.QLabel("")
        self.autoROIHsize = qt.QCheckBox("auto h")
        self.autoROIVsize = qt.QCheckBox("auto v")
        
        self.autoROIVsize.toggled.connect(lambda : self.sigROIChanged.emit())
        self.autoROIHsize.toggled.connect(lambda : self.sigROIChanged.emit())
        
        ro_panel_layout.addWidget(qt.QLabel("ROI size (hxv):"), 5, 0)
        ro_panel_layout.addWidget(self.autoSize_label,5,1)
        ro_panel_layout.addWidget(self.autoROIHsize,5,2)
        ro_panel_layout.addWidget(self.autoROIVsize,5,3)
        
        rocking_integration_group.setLayout(ro_panel_layout)
        
        self.ro_H_0_dialog = HKLDialog("Select H_0: the rocking integration start HKL value", "Start HKL", self)
        self.ro_H_0 = self.ro_H_0_dialog.hkl_editors
        self.ro_H_0_dialog.sigHKLchanged.connect(self._on_ro_H_0_changed)
        self._selectH_0_btn.clicked.connect(self.ro_H_0_dialog.exec)
        self.ro_H_0_dialog.set_hkl([1.,0.,0.])
        
        self.ro_H_1_dialog = HKLDialog("Select H_1: the rocking integration direction", "Direction HKL", self)
        self.ro_H_1 = self.ro_H_1_dialog.hkl_editors
        self.ro_H_1_dialog.sigHKLchanged.connect(self._on_ro_H_1_changed)
        self._selectH_1_btn.clicked.connect(self.ro_H_1_dialog.exec)
        self.ro_H_1_dialog.set_hkl([0.,0.,1.])

        #  roi scan tab
        
        self.scanstab = qt.QTabWidget()
        self.scanstab.addTab(hklscanwidget, "hklscan")
        self.scanstab.addTab(static_loc_Group, "fixed roi loc")
        self.scanstab.addTab(rocking_integration_group, "rocking scan integration")
        self.scanstab.currentChanged.connect(lambda : self.sigROIChanged.emit())

        
        # options group
        
        optionsGroup = qt.QGroupBox("Integration options")
        optionsGroupLayout = qt.QGridLayout()
        self.useMaskBox = qt.QCheckBox("Use pixel mask")
        self.useLorentzBox = qt.QCheckBox("Lorentz correction")
        self.useLorentzBox.setEnabled(False)
        self.useSolidAngleBox = qt.QCheckBox("Solid angle correction")
        self.usePolarizationBox = qt.QCheckBox("Polarization correction")
        
        optionsGroupLayout.addWidget(self.useMaskBox,0,0)
        optionsGroupLayout.addWidget(self.useLorentzBox,1,0)
        optionsGroupLayout.addWidget(self.useSolidAngleBox,0,1)
        optionsGroupLayout.addWidget(self.usePolarizationBox,1,1)
        
        optionsGroup.setLayout(optionsGroupLayout)
        
        self.roiIntegrateTabLayout.addWidget(roiGroup)
        self.roiIntegrateTabLayout.addWidget(self.scanstab)
        self.roiIntegrateTabLayout.addWidget(optionsGroup)
        
        self.integrateROIBtn = qt.QPushButton("ROI integrate scan")
        self.integrateROIBtn.clicked.connect(lambda : self.sigROIintegrate.emit())
        self.roiIntegrateTabLayout.addWidget(self.integrateROIBtn)
        
        #self.showROICheckBox = qt.QCheckBox("Show ROI")
        #self.roiIntegrateTabLayout.addWidget(self.showROICheckBox)
        
        self.roiIntegrateTab.setLayout(self.roiIntegrateTabLayout)
        
        
        
        maintab.addTab(self.roiIntegrateTab,"ROI integration")
<<<<<<< HEAD

=======
        
    def _on_ro_H_0_changed(self, hkl):
        label = "H: %s K: %s L: %s" % tuple(hkl)
        self._H_0_label.setText(label)
        self.sigROIChanged.emit()
    
    def _on_ro_H_1_changed(self, hkl):
        label = "H: %s K: %s L: %s" % tuple(hkl)
        self._H_1_label.setText(label)
        self.sigROIChanged.emit()
>>>>>>> bbd640f3
    
    #def __h5FileLoaded(self, loadedH5, filename):
    #    return


    def __h5FileRemoved(self, removedH5):
        removedH5.close()

    def __h5FileSynchonized(self, removedH5, loadedH5):
        removedH5.close()

    def set_xy_static_loc(self, x, y):
        [h.blockSignals(True) for h in self.xy_static]
        self.xy_static[0].setValue(x)
        self.xy_static[1].setValue(y)
        [h.blockSignals(False) for h in self.xy_static]
        self.sigROIChanged.emit()
        
    def search_hkl_static_loc(self):
        if self.scanstab.currentIndex() == 2:
            hkl = [h.value() for h in self.hkl_static1]
            self.sigSearchHKL.emit(hkl)    
        else:
            hkl = [h.value() for h in self.hkl_static]
            self.sigSearchHKL.emit(hkl)

    def _onIntersectChanged(self, checked):
        self.intersect_btn.setIcon(self.intersectgrp.checkedAction().icon())
        if self.intersS1Act.isChecked():
            self.intersect_label.setText("s_1")
        elif self.intersS2Act.isChecked():
            self.intersect_label.setText("s_2")
        else:
            self.intersect_label.setText("error")
        self.sigROIChanged.emit()
            
    def search_intersect_pos(self):
        hkl = [h.value() for h in self.ro_H_0]
        try:
            refldict = self.parentmainwindow.searchPixelCoordHKL(hkl)
        except Exception as e:
            qutils.warning_detailed_message(self, "Cannot calculate location of reflection", "Cannot calculate position of reflection:\n%s" % e, traceback.format_exc())
            return
        refl_dialog = QReflectionAnglesDialog(refldict,"Select reflection with desired intersect", self)
        if qt.QDialog.Accepted == refl_dialog.exec():
            for i, (cb, act) in enumerate(zip(refl_dialog.checkboxes, [self.intersS1Act, self.intersS2Act]),1):
                if cb.isChecked():
                    act.trigger()
                    return
                    
    def view_data_callback(self,obj):
        self.dataviewer.setData(obj)
        self.dataviewerDialog.open()
        
    def _onLoadScan(self):
        if self.bt_autodetect_enable.isChecked():
            msgbox = qt.QMessageBox(qt.QMessageBox.Warning,'Cannot auto detect backend', 
                        'Cannot auto detect beamtime id and corresponding backend in minimal mode.\nPlease first deselect the beamtime auto detection and then chose the correct beamtime or default backend.',
                        qt.QMessageBox.Ok, self)
            clickedbutton = msgbox.exec()
            return
        ddict = dict()
        ddict['event'] = "loadScan"
        ddict['file'] = self.pathedit.text()
        ddict['scanno'] = self.scannoBox.value()
        self.sigScanChanged.emit(ddict)
        
    def _onLoadBackend(self):
        fileTypeDict = {'Python backend files (*.py)': '.py', 'All files (*)': '' }
        fileTypeFilter = ""
        for f in fileTypeDict:
            fileTypeFilter += f + ";;"
        filename, filetype = qt.QFileDialog.getOpenFileName(self,"Open Backend file",
                                                  self.parentmainwindow.filedialogdir,
                                                  fileTypeFilter[:-2])
        if filename == '':
            return
        self.parentmainwindow.filedialogdir = os.path.splitext(filename)[0]
        
        try:
            self.loadBackendFile(filename)
        except:
            qutils.warning_detailed_message(self, "Cannot load backend", "Cannot load backend", traceback.format_exc())

    def loadBackendFile(self, filename):
        backend_file = runpy.run_path(filename)
        found_backends = []
        for e in backend_file:
            try:
                if issubclass(backend_file[e], scans.Scan) and backend_file[e] != scans.Scan:
                    found_backends.append((e, backend_file[e]))
            except:
                pass
                #traceback.print_exc()
        if not found_backends:
            raise ValueError("Found no backend in file %s" % filename)
        if len(found_backends) > 1:
            raise ValueError("Found more than one Scan class in backend file %s. Only one is permitted" % filename)
        name, scancls = found_backends[0]
        self.btid.addItem(name)
        backends.fscans[name] = scancls
        self.btid.setCurrentText(name)
        self.bt_autodetect_enable.setChecked(False)
        
    def _onOpenFile(self):
        fileTypeDict = {'NEXUS files (*.h5 *.hdf5)': '.h5', "SPEC files (*.spec *.spc)": '.spec', 'All files (*)': '' }
        fileTypeFilter = ""
        for f in fileTypeDict:
            fileTypeFilter += f + ";;"
        filename, filetype = qt.QFileDialog.getOpenFileName(self,"Open NEXUS file",
                                                  self.parentmainwindow.filedialogdir,
                                                  fileTypeFilter[:-2])
        if filename == '':
            return
        self.parentmainwindow.filedialogdir = os.path.splitext(filename)[0]
        try:
            self.hdf5model.appendFile(filename)
        except:
            msgbox = qt.QMessageBox(qt.QMessageBox.Critical,'Cannot open file', 
                        'Cannot open file %s.' % filename,
                        qt.QMessageBox.Ok, self)
            msgbox.setDetailedText(traceback.format_exc())
            clickedbutton = msgbox.exec()
            
        
    def _onSelectFilePath(self):
        fileTypeDict = {'NEXUS files (*.h5 *.hdf5)': '.h5', "SPEC files (*.spec *.spc)": '.spec', 'log files (*.log)' : '.log','All files (*)': '' }
        fileTypeFilter = ""
        for f in fileTypeDict:
            fileTypeFilter += f + ";;"
        filename, filetype = qt.QFileDialog.getOpenFileName(self,"Open NEXUS file",
                                                  self.parentmainwindow.filedialogdir,
                                                  fileTypeFilter[:-2])
        if filename == '':
            return
        self.parentmainwindow.filedialogdir = os.path.splitext(filename)[0]
        self.pathedit.setText(filename)
        
        
    def _onCloseFile(self):
        objects = list(self.hdfTreeView.selectedH5Nodes())
        if len(objects) > 0:
            obj = objects[0]
            self.hdf5model.removeH5pyObject(obj.file)

    def nexus_treeview_callback(self,event):
        objects = list(event.source().selectedH5Nodes())
        if len(objects) > 0:
            obj = objects[0]  # for single selection
            menu = event.menu()
            action = qt.QAction("Refresh", menu)
            action.triggered.connect(lambda:  self.hdf5model.synchronizeH5pyObject(obj))
            #menu.addAction(action)
            #if obj.ntype is h5py.Dataset:
            action = qt.QAction("display data", menu)
            action.triggered.connect(lambda:  self.view_data_callback(obj))
            menu.addAction(action)
            if obj.ntype is h5py.File:
                action = qt.QAction("remove", menu)
                action.triggered.connect(lambda:  self._onCloseFile())
                menu.addAction(action)
            
     
    def _onRefreshFileOld(self):
        objects = list(self.hdfTreeView.selectedH5Nodes())
        if len(objects) > 0:
            obj = objects[0]
            self.hdf5model.synchronizeH5pyObject(obj)



    def __getRelativePath(self, model, rootIndex, index):
        """Returns a relative path from an index to his rootIndex.

        If the path is empty the index is also the rootIndex.
        """
        path = ""
        while index.isValid():
            if index == rootIndex:
                return path
            name = model.data(index)
            if path == "":
                path = name
            else:
                path = name + "/" + path
            index = index.parent()

        # index is not a children of rootIndex
        raise ValueError("index is not a children of the rootIndex")


    def _onRefreshFile(self):
        qt.QApplication.setOverrideCursor(qt.Qt.WaitCursor)

        selection = self.hdfTreeView.selectionModel()
        indexes = selection.selectedIndexes()
        if indexes == []:
            qt.QApplication.restoreOverrideCursor()
            qt.QMessageBox.warning(self, "No file selected", "Cannot refresh file: No file selected.")
            return


        model = self.hdfTreeView.model()
        selectedItems = []
        h5files = []
        while len(indexes) > 0:
            index = indexes.pop(0)
            if index.column() != 0:
                continue
            rootIndex = index
            # Reach the root of the tree
            while rootIndex.parent().isValid():
                rootIndex = rootIndex.parent()
            rootRow = rootIndex.row()
            relativePath = self.__getRelativePath(model, rootIndex, index)
            selectedItems.append((rootRow, relativePath))

            h5 = model.data(
                rootIndex, role=silx.gui.hdf5.Hdf5TreeModel.H5PY_OBJECT_ROLE
            )

            item = model.data(
                rootIndex, role=silx.gui.hdf5.Hdf5TreeModel.H5PY_ITEM_ROLE
            )
            
            h5files.append((h5, item._openedPath)) 

        model = self.hdfTreeView.findHdf5TreeModel()
        model.clear()
        '''
        import gc
        for obj in gc.get_objects():   # Browse through ALL objects
            if isinstance(obj, Hdf5TreeModel):
                try:
                    obj.close()
                except:
                    pass # Was already closed

            elif isinstance(obj, silx.gui.hdf5.Hdf5TreeView):
                try:
                    obj.close()
                except:
                    pass # Was already closed
        '''

        self.createTreeView()

        maintab = self.mainwidget.findChildren(qt.QTabWidget)[0]
        maintab.removeTab(0)
        maintab.insertTab(0,self.hdfTreeView,"NEXUS")
        maintab.setCurrentIndex(0)
        
        modelnew = self.hdfTreeView.findHdf5TreeModel()
        for h5, filename in h5files:
            modelnew.insertFile(filename, 0)
        
        #self.__expandNodesFromPaths(self.hdfTreeView, index, paths)
        #self.hdf5model.appendFile(filename)
        qt.QApplication.restoreOverrideCursor()

    def createTreeView(self):
        self.hdfTreeView = silx.gui.hdf5.Hdf5TreeView(self)
        self.hdfTreeView.setSortingEnabled(True)
        self.hdfTreeView.addContextMenuCallback(self.nexus_treeview_callback)
        self.hdf5model = Hdf5TreeModel(self.hdfTreeView,ownFiles=True)
        self.hdfTreeView.setModel(self.hdf5model)
        self.hdfTreeView.setExpandsOnDoubleClick(False)
        self.hdf5model.setFileMoveEnabled(True)

        self.hdf5model.sigH5pyObjectLoaded.connect(self.__h5FileLoaded)
        self.hdf5model.sigH5pyObjectRemoved.connect(self.__h5FileRemoved)
        self.hdf5model.sigH5pyObjectSynchronized.connect(self.__h5FileSynchonized)

        self.__treeModelSorted = silx.gui.hdf5.NexusSortFilterProxyModel(self.hdfTreeView)
        self.__treeModelSorted.setSourceModel(self.hdf5model)
        self.__treeModelSorted.sort(0, qt.Qt.AscendingOrder)
        self.__treeModelSorted.setSortCaseSensitivity(qt.Qt.CaseInsensitive)

        self.hdfTreeView.setModel(self.__treeModelSorted)
        
        self.hdfTreeView.doubleClicked.connect(self._onNEXUSDoubleClicked)
              
    
    def getScanToolbar(self):
        return self.toolbar
        
    def showToolBar(self):
        self.addToolBar(qt.Qt.BottomToolBarArea,self.toolbar)
    
    def _onSliderChanged(self,scanno):
        #self.noSelector.setValue(self.slider.value())
        self.axisSelector.setValue(self.axis[self.slider.value()])
        self.sigImageNoChanged.emit(self.slider.value())
    
    def _onNoSelectorChanged(self):
        self.slider.setValue(self.noSelector.value())
        self.sigImageNoChanged.emit(self.noSelector.value())
    
    def _onDecreaseImageNo(self):
        self.slider.setValue(self.slider.value() -1)
    
    def _onIncreaseImageNo(self):
        self.slider.setValue(self.slider.value() +1)
        
    def setRange(self,minimum,maximum):
        self.slider.setRange(minimum,maximum)
        self.noSelector.setRange(minimum,maximum)
        
    def setAxis(self,axis,label='th'):
        self.axislabel.setText(label)
        self.axis = axis
        self.setRange(0,axis.size-1)
    """    
    def _onSourceSelected(self,ddict):
        event = ddict['event']
        if (event == 'SourceSelected' or event == 'NewSourceSelected' or event == 'SourceReloaded'):
            dataname = ddict['sourcelist'][0]
            
            datatype = QDataSource.getSourceType(dataname)
            datapath,_ = os.path.split(dataname)
            if datatype == NexusDataSource.SOURCE_TYPE:
                #shutil.copy(dataname,datapath + '/temp.h5')
                #ds = QDataSource.QDataSource(datapath + '/temp.h5',datatype)
                if event == 'SourceReloaded':
                    pass
                else:
                    self.hdf5model.appendFile(dataname)
            elif datatype == SpecFileDataSource.SOURCE_TYPE:
                try:
                    ds = QDataSource.QDataSource(dataname,datatype)
                    #self.specfileWidget.setDataSource(ds)
                except Exception:
                    warnings.warn("didn't find good datasource in %s , try to read as P212 CrudeScan" % dataname)
                    self.sigScanChanged.emit([{'SourceName' : dataname}])
                    self.selectedScan = None
                    return 
            else:
                warnings.warn("not implemented data source: %s" % dataname)
            self.selectedScan = None
            self.sigScanChanged.emit([])
            
    """
        
    def _onNEXUSDoubleClicked(self,index): # ToDo add try except with popup message!
        nodes = list(self.hdfTreeView.selectedH5Nodes())
        if len(nodes) > 0:
            obj = nodes[0]
            if 'NX_class' in obj.attrs:
                try:
                    nxcls = obj.attrs['NX_class'].decode("utf-8")
                except AttributeError:
                    nxcls = obj.attrs['NX_class']

                if nxcls == 'NXentry':
                    if self.bt_autodetect_enable.isChecked():
                        try:    
                            dt = dateparser.parse(obj.h5py_target['start_time'][()])
                        except Exception as e:
                            msgbox = qt.QMessageBox(qt.QMessageBox.Critical,'Cannot open scan', 
                                'Cannot parse start time of the scan. Please manually select the beamtime id', qt.QMessageBox.Ok, self)
                            msgbox.setDetailedText(traceback.format_exc())
                            clickedbutton = msgbox.exec()
                            return
                            
                        try:
                            btid = backends.getBeamtimeId(dt)
                            self.btid.setCurrentText(btid)
                        except Exception as e:
                            msgbox = qt.QMessageBox(qt.QMessageBox.Critical,'Cannot open scan', 
                                'Cannot find matching beamtime id to the date %s:\n%s' % (dt,str(e)), qt.QMessageBox.Ok, self)
                            msgbox.setDetailedText(traceback.format_exc())
                            clickedbutton = msgbox.exec()
                            return
                    else:
                        btid = self.btid.currentText()
                    try:
                        ddict = backends.fscans[btid].parse_h5_node(obj)
                    except Exception as e:
                        msgbox = qt.QMessageBox(qt.QMessageBox.Critical,'Cannot open scan', 
                            'Cannot parse scan number: %s' % str(e), qt.QMessageBox.Ok, self)
                        msgbox.setDetailedText(traceback.format_exc())
                        clickedbutton = msgbox.exec()
                        return
                    ddict['event'] = "itemDoubleClicked"
                    ddict['file'] = obj.local_filename
                    ddict['node'] = obj
                    ddict['beamtime'] = btid
                    self.pathedit.setText(obj.local_filename)
                    self.scannoBox.setValue(ddict['scanno'])
                    self.sigScanChanged.emit(ddict)
    """    
    def _onSelectImageFolder(self):
        
        folder = PyMcaFileDialogs.getExistingDirectory(self,"select directory containing the images for the current scan")
        if(len(folder)):
            self.pathedit.setText(folder)
            self._onAcceptImagePath()
    """    
        
    def _onAcceptImagePath(self):
        #print(self.pathedit.text())
        self.sigImagePathChanged.emit(self.pathedit.text())<|MERGE_RESOLUTION|>--- conflicted
+++ resolved
@@ -73,7 +73,7 @@
         self.mainLayout = qt.QVBoxLayout()
         maintab = qt.QTabWidget()
         
-
+        
         self.openFileAction = qt.QAction(icons.getQIcon('document-open'),"Open file",self)
         self.openFileAction.triggered.connect(self._onOpenFile)
         
@@ -414,7 +414,7 @@
         #setroi_btn.setIcon()
         #setroi_btn.setToolTip("Select roi location by double clicking")
         setroi_btn.setDefaultAction(self.select_roi_action)
-
+        
         static_loc_Group = qt.QGroupBox(u"Static ROI location")
         static_loc_GroupMainVLayout = qt.QVBoxLayout()
         
@@ -608,9 +608,6 @@
         
         
         maintab.addTab(self.roiIntegrateTab,"ROI integration")
-<<<<<<< HEAD
-
-=======
         
     def _on_ro_H_0_changed(self, hkl):
         label = "H: %s K: %s L: %s" % tuple(hkl)
@@ -621,8 +618,7 @@
         label = "H: %s K: %s L: %s" % tuple(hkl)
         self._H_1_label.setText(label)
         self.sigROIChanged.emit()
->>>>>>> bbd640f3
-    
+
     #def __h5FileLoaded(self, loadedH5, filename):
     #    return
 
@@ -903,7 +899,6 @@
         self.hdfTreeView.setModel(self.__treeModelSorted)
         
         self.hdfTreeView.doubleClicked.connect(self._onNEXUSDoubleClicked)
-              
     
     def getScanToolbar(self):
         return self.toolbar
