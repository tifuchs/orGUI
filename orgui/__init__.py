--- conflicted
+++ resolved
@@ -29,11 +29,7 @@
 __copyright__ = "Copyright 2020-2024 Timo Fuchs"
 __credits__ = []
 __license__ = "MIT License"
-<<<<<<< HEAD
 __version__ = "1.2.0a"
-=======
-__version__ = "1.1.2"
->>>>>>> 524579a1
 __maintainer__ = "Timo Fuchs"
 __email__ = "tfuchs@cornell.edu"
 
